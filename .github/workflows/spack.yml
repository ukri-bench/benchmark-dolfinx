--- conflicted
+++ resolved
@@ -37,7 +37,6 @@
       packages: write
 
     steps:
-<<<<<<< HEAD
       - name: Add ukri-bench Spack repository and create environment
         run: echo "Triggering workflow"
 
@@ -71,61 +70,9 @@
         run: spack compiler find
 
       - name: Add ukri-bench Spack repository and create environment
-        shell: spack-bash {0}
-        run: |
-          spack repo add --name bench_pkgs https://github.com/ukri-bench/spack-packages.git ./bench_pkgs
-          spack mirror add --unsigned --type binary --oci-username-variable GITHUB_USER --oci-password-variable GITHUB_TOKEN local-buildcache oci://ghcr.io/ukri-bench/spack-buildcache
-          spack env create . spack.yml
-
-      - name: Install (CPU)
-        shell: spack-bash {0}
-        run: |
-          spack -e . install -U -j 4 --use-buildcache=package:never,dependencies:auto --add bench-dolfinx${{ matrix.backend.spack_opt }}
-=======
-      - name: Add ukri-bench Spack repository and create environment
         run: echo "Triggering workflow"
 
       # - uses: actions/checkout@v4
-
-      # - if: ${{ matrix.backend.device != 'cpu' }}
-      #   name: Install GPU compiler/driver
-      #   uses: ukri-bench/spack-configs/actions/install-gpu-driver@main
-      #   with:
-      #     runtime: ${{ matrix.backend.device }}
-
-      # - name: Set up Spack
-      #   uses: spack/setup-spack@v2
-      #   with:
-      #     ref: develop    # Spack version (examples: develop, releases/v0.23)
-      #     color: true     # Force color output (SPACK_COLOR=always)
-      #     path: spack-src # Where to clone Spack      # - name: Get Spack
-
-      # - if: ${{ matrix.backend.device == 'cpu' }}
-      #   name: Get Spack config (CPU)
-      #   run: |
-      #     wget -O spack.yml https://raw.githubusercontent.com/ukri-bench/spack-configs/refs/heads/main/configs/gh-actions/spack.yml
-      # - if: ${{ matrix.backend.device != 'cpu' }}
-      #   name: Get Spack config (GPU)
-      #   run: |
-      #     wget -O spack.yml https://raw.githubusercontent.com/ukri-bench/spack-configs/refs/heads/main/configs/gh-actions/spack-${{ matrix.backend.device }}.yml
-
-      # - if: ${{ matrix.backend.device == 'rocm' }}
-      #   name: Find compilers (ROCm)
-      #   shell: spack-bash {0}
-      #   run: spack compiler find
-
-      # - name: Add ukri-bench Spack repository and create environment
-      #   shell: spack-bash {0}
-      #   run: |
-      #     spack repo add --name bench_pkgs https://github.com/ukri-bench/spack-packages.git ./bench_pkgs
-      #     spack mirror add --unsigned --type binary --oci-username-variable GITHUB_USER --oci-password-variable GITHUB_TOKEN local-buildcache oci://ghcr.io/ukri-bench/spack-buildcache
-      #     spack env create . spack.yml
-
-      # - name: Install (CPU)
-      #   shell: spack-bash {0}
-      #   run: |
-      #     spack -e . install -U -j 4 --use-buildcache=package:never,dependencies:auto --add bench-dolfinx${{ matrix.backend.spack_opt }}
->>>>>>> 5310b053
 
       # - if: ${{ matrix.backend.device == 'cpu' }}
       #   name: Run (CPU)
@@ -144,7 +91,6 @@
       #     python src/test_output.py a.json
       #     python src/test_output.py b.json
 
-<<<<<<< HEAD
       - name: Push (test)
         shell: spack-bash {0}
         # env:
@@ -166,26 +112,3 @@
           spack -e . buildcache push --base-image ubuntu:24.04 --only dependencies \
             --with-build-dependencies --update-index local-buildcache
         if: ${{ !cancelled() }}
-=======
-      # - name: Push (test)
-      #   shell: spack-bash {0}
-      #   # env:
-      #   #   GITHUB_USER: ${{ github.actor }}
-      #   #   GITHUB_TOKEN: ${{ secrets.GITHUB_TOKEN }}
-      #   run: |
-      #     spack -e . mirror add --oci-username-variable GITHUB_USER \
-      #       --oci-password-variable GITHUB_TOKEN local-buildcache-img \
-      #       oci://ghcr.io/ukri-bench/spack-buildcache-img
-      #     spack -e . buildcache push --base-image ubuntu:24.04 --update-index \
-      #       --tag ${{ github.sha }} local-buildcache-img
-
-      # - name: Push packages and update index
-      #   shell: spack-bash {0}
-      #   # env:
-      #   #   GITHUB_USER: ${{ github.actor }}
-      #   #   GITHUB_TOKEN: ${{ secrets.GITHUB_TOKEN }}
-      #   run: |
-      #     spack -e . buildcache push --base-image ubuntu:24.04 --only dependencies \
-      #       --with-build-dependencies --update-index local-buildcache
-      #   if: ${{ !cancelled() }}
->>>>>>> 5310b053
